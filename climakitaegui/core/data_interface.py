import panel as pn
import param
from matplotlib.figure import Figure
import matplotlib.ticker as ticker
import cartopy.feature as cfeature
from shapely.geometry import box, Polygon
import cartopy.crs as ccrs
from climakitae.core.data_interface import _get_subarea, DataParameters


def _add_res_to_ax(
    poly, ax, rotation, xy, label, color="black", crs=ccrs.PlateCarree()
):
    """Add resolution line and label to axis

    Parameters
    ----------
    poly: geometry to plot
    ax: matplotlib axis
    color: matplotlib color
    rotation: int
    xy: tuple
    label: str
    crs: projection
    """
    ax.add_geometries(
        [poly], crs=ccrs.PlateCarree(), edgecolor=color, facecolor="white"
    )
    ax.annotate(
        label,
        xy=xy,
        rotation=rotation,
        color="black",
        xycoords=crs._as_mpl_transform(ax),
    )


def _map_view(selections, stations_gdf):
    """View the current location selections on a map
    Updates dynamically

    Parameters
    ----------
    selections: DataParameters
        User data selections
    stations_gpd: gpd.DataFrame
        DataFrame with station coordinates

    Returns
    -------
    mpl_pane: pn.Pane
    """

    _wrf_bb = {
        "45 km": Polygon(
            [
                (-123.52125549316406, 9.475631713867188),
                (-156.8231658935547, 35.449039459228516),
                (-102.43182373046875, 67.32866668701172),
                (-84.18701171875, 26.643436431884766),
            ]
        ),
        "9 km": Polygon(
            [
                (-116.69509887695312, 22.267112731933594),
                (-138.42117309570312, 43.23344802856445),
                (-110.90779113769531, 57.5806770324707),
                (-94.9368896484375, 31.627288818359375),
            ]
        ),
        "3 km": Polygon(
            [
                (-117.80029, 29.978943),
                (-127.95593, 40.654625),
                (-120.79376, 44.8999),
                (-111.23247, 33.452168),
            ]
        ),
    }

    fig0 = Figure(figsize=(2.25, 2.25))
    proj = ccrs.Orthographic(-118, 40)
    crs_proj4 = proj.proj4_init  # used below
    xy = ccrs.PlateCarree()
    ax = fig0.add_subplot(111, projection=proj)
    mpl_pane = pn.pane.Matplotlib(fig0, dpi=120)

    # Get geometry of selected location
    subarea_gpd = _get_subarea(
        selections.area_subset,
        selections.cached_area,
        selections.latitude,
        selections.longitude,
        selections._geographies,
        selections._geography_choose,
    )
    # Set plot extent
    ca_extent = [-125, -114, 31, 43]  # Zoom in on CA
    us_extent = [
        -130,
        -100,
        25,
        50,
    ]  # Western USA + a lil bit of baja (viva mexico)
    na_extent = [-150, -88, 8, 66]  # North America extent (largest extent)
    if selections.area_subset == "lat/lon":
        extent = na_extent  # default
        # Dynamically update extent depending on borders of lat/lon selection
        for extent_i in [ca_extent, us_extent, na_extent]:
            # Construct a polygon from the extent
            geom_extent = Polygon(
                box(extent_i[0], extent_i[2], extent_i[1], extent_i[3])
            )
            # Check if user selections for lat/lon are contained in the extent
            if geom_extent.contains(subarea_gpd.geometry.values[0]):
                # If so, set the extent to the smallest extent possible
                # Such that the lat/lon selection is contained within the map's boundaries
                extent = extent_i
                break
    elif (selections.resolution == "3 km") or ("CA" in selections.area_subset):
        extent = ca_extent
    elif (selections.resolution == "9 km") or (selections.area_subset == "states"):
        extent = us_extent
    elif selections.area_subset == "none":
        extent = na_extent
    else:  # Default for all other selections
        extent = ca_extent
    ax.set_extent(extent, crs=xy)

    # Set size of markers for stations depending on map boundaries
    if extent == ca_extent:
        scatter_size = 4.5
    elif extent == us_extent:
        scatter_size = 2.5
    elif extent == na_extent:
        scatter_size = 1.5

    if selections.resolution == "45 km":
        _add_res_to_ax(
            poly=_wrf_bb["45 km"],
            ax=ax,
            color="green",
            rotation=28,
            xy=(-154, 33.8),
            label="45 km",
        )
    elif selections.resolution == "9 km":
        _add_res_to_ax(
            poly=_wrf_bb["9 km"],
            ax=ax,
            color="red",
            rotation=32,
            xy=(-134, 42),
            label="9 km",
        )
    elif selections.resolution == "3 km":
        _add_res_to_ax(
            poly=_wrf_bb["3 km"],
            ax=ax,
            color="darkorange",
            rotation=32,
            xy=(-127, 40),
            label="3 km",
        )

    # Add user-selected geometries
    if selections.area_subset == "lat/lon":
        ax.add_geometries(
            subarea_gpd["geometry"].values,
            crs=ccrs.PlateCarree(),
            edgecolor="b",
            facecolor="None",
        )
    elif selections.area_subset != "none":
        subarea_gpd.to_crs(crs_proj4).plot(ax=ax, color="deepskyblue", zorder=2)
        mpl_pane.param.trigger("object")

    # Overlay the weather stations as points on the map
    if selections.data_type == "Station":
        # Subset the stations gpd to get just the user's selected stations
        # We need the stations gpd because it has the coordinates, which will be used to make the plot
        stations_selection_gdf = stations_gdf.loc[
            stations_gdf["station"].isin(selections.station)
        ]
        stations_selection_gdf = stations_selection_gdf.to_crs(
            crs_proj4
        )  # Convert to map projection
        ax.scatter(
            stations_selection_gdf.LON_X.values,
            stations_selection_gdf.LAT_Y.values,
            transform=ccrs.PlateCarree(),
            zorder=15,
            color="black",
            s=scatter_size,  # Scatter size is dependent on extent of map
        )

    # Add state lines, international borders, and coastline
    ax.add_feature(cfeature.STATES, linewidth=0.5, edgecolor="gray")
    ax.add_feature(cfeature.COASTLINE, linewidth=0.5, edgecolor="darkgray")
    ax.add_feature(cfeature.BORDERS, edgecolor="darkgray")
    return mpl_pane


class DataParametersWithPanes(DataParameters):
    """Extends DataParameters class to include panel widgets that display the time scale and a map overview"""

    def __init__(self, **params):
        # Set default values
        super().__init__(**params)

    @param.depends(
        "time_slice",
        "scenario_ssp",
        "scenario_historical",
        "downscaling_method",
        "approach",
        watch=False,
    )
    def scenario_view(self):
        """
        Displays a timeline to help the user visualize the time ranges
        available, and the subset of time slice selected.
        """

        fig0 = Figure(figsize=(2, 2))

        if (
            self.scenario_historical == ["n/a"]
            or self.scenario_ssp == ["n/a"]
            or self.approach == "Warming Level"
        ):
            mpl_pane = pn.pane.Matplotlib(fig0, dpi=120)

        else:
            # Set time range of historical data
            if self.downscaling_method == "Statistical":
                historical_climate_range = self.historical_climate_range_loca
            elif self.downscaling_method == "Dynamical+Statistical":
                historical_climate_range = self.historical_climate_range_wrf_and_loca
            else:
                historical_climate_range = self.historical_climate_range_wrf
            historical_central_year = sum(historical_climate_range) / 2
            historical_x_width = historical_central_year - historical_climate_range[0]

            ax = fig0.add_subplot(111)
            ax.spines["right"].set_color("none")
            ax.spines["left"].set_color("none")
            ax.yaxis.set_major_locator(ticker.NullLocator())
            ax.spines["top"].set_color("none")
            ax.xaxis.set_ticks_position("bottom")
            ax.set_xlim(1950, 2100)
            ax.set_ylim(0, 1)
            ax.tick_params(labelsize=11)
            ax.xaxis.set_major_locator(ticker.AutoLocator())
            ax.xaxis.set_minor_locator(ticker.AutoMinorLocator())
            mpl_pane = pn.pane.Matplotlib(fig0, dpi=120)

            y_offset = 0.15
            if (self.scenario_ssp is not None) and (
                self.scenario_historical is not None
            ):
                for scen in self.scenario_ssp + self.scenario_historical:
                    if ["SSP" in one for one in self.scenario_ssp]:
                        if scen in [
                            "Historical Climate",
                            "Historical Reconstruction",
                        ]:
                            continue

                    if scen == "Historical Reconstruction":
                        color = "darkblue"
                        if "Historical Climate" in self.scenario_historical:
                            center = historical_central_year
                            x_width = historical_x_width
                            ax.annotate(
                                "Reconstruction",
                                xy=(1967 - 6, y_offset + 0.06),
                                fontsize=9,
                            )
                        else:
                            center = 1986  # 1950-2022
                            x_width = 36
                            ax.annotate(
                                "Reconstruction",
                                xy=(1955 - 6, y_offset + 0.06),
                                fontsize=9,
                            )

                    elif scen == "Historical Climate":
                        color = "c"
                        center = historical_central_year
                        x_width = historical_x_width
                        ax.annotate(
                            "Historical",
                            xy=(historical_climate_range[0] - 6, y_offset + 0.06),
                            fontsize=9,
                        )

                    elif "SSP" in scen:
                        center = 2057.5  # 2015-2100
                        x_width = 42.5
                        scenario_label = scen[:10]
                        if "2-4.5" in scen:
                            color = "#f69320"
                        elif "3-7.0" in scen:
                            color = "#df0000"
                        elif "5-8.5" in scen:
                            color = "#980002"
                        if "Historical Climate" in self.scenario_historical:
                            ax.errorbar(
                                x=historical_central_year,
                                y=y_offset,
                                xerr=historical_x_width,
                                linewidth=8,
                                color="c",
                            )
                            ax.annotate(
                                "Historical",
                                xy=(historical_climate_range[0] - 6, y_offset + 0.06),
                                fontsize=9,
                            )

                        ax.annotate(scen[:10], xy=(2035, y_offset + 0.06), fontsize=9)

                    ax.errorbar(
                        x=center, y=y_offset, xerr=x_width, linewidth=8, color=color
                    )

                    y_offset += 0.28

            ax.fill_betweenx(
                [0, 1],
                self.time_slice[0],
                self.time_slice[1],
                alpha=0.8,
                facecolor="lightgrey",
            )
        return mpl_pane

    @param.depends(
        "downscaling_method",
        "resolution",
        "latitude",
        "longitude",
        "area_subset",
        "cached_area",
        "data_type",
        "stations",
        watch=False,
    )
    def map_view(self):
        """Create a map of the location selections"""
        return _map_view(selections=self, stations_gdf=self._stations_gdf)


class Select(DataParametersWithPanes):
    """Class for storing and displaying data retrieval parameters interactively.
    DataParameters class can be used instead if you don't need to visually show
    the parameters.
    """

    def show(self):
        # Show panel visually
        select_panel = _display_select(self)
        return select_panel


def _selections_param_to_panel(self):
    """For the Select object, get parameters and parameter
    descriptions formatted as panel widgets

    Returns
    -------
    dict
    """
    area_subset = pn.widgets.Select.from_param(
        self.param.area_subset, name="Subset the data by...", width=225
    )
    area_average_text = pn.widgets.StaticText(
        value="Compute an area average across grid cells within your selected region?",
        name="",
    )
    area_average = pn.widgets.RadioBoxGroup.from_param(
        self.param.area_average, inline=True
    )
    cached_area = pn.widgets.MultiSelect.from_param(
        self.param.cached_area, name="Location selection", width=225
    )
    data_type_text = pn.widgets.StaticText(
        value="",
        name="Data Type",
    )
    data_type = pn.widgets.RadioBoxGroup.from_param(
        self.param.data_type, inline=False, name=""
    )
    data_warning = pn.widgets.StaticText.from_param(
        self.param._data_warning, name="", styles={"color": "red"}
    )
    downscaling_method_text = pn.widgets.StaticText(value="", name="Downscaling Method")
    downscaling_method = pn.widgets.RadioBoxGroup.from_param(
        self.param.downscaling_method, inline=False
    )
    historical_selection_text = pn.widgets.StaticText(
        value="<br>Estimates of recent historical climatic conditions",
        name="Historical Data",
    )
    historical_selection = pn.widgets.CheckBoxGroup.from_param(
        self.param.scenario_historical
    )
    station_data_info = pn.widgets.StaticText.from_param(
        self.param._station_data_info, name="", styles={"color": "red"}
    )
    ssp_selection_text = pn.widgets.StaticText(
        value="<br> Shared Socioeconomic Pathways (SSPs) represent different global emissions scenarios",
        name="Future Model Data",
    )
    ssp_selection = pn.widgets.CheckBoxGroup.from_param(self.param.scenario_ssp)
    resolution_text = pn.widgets.StaticText(
        value="",
        name="Model Grid-Spacing",
    )
    resolution = pn.widgets.RadioBoxGroup.from_param(
        self.param.resolution, inline=False
    )
    approach = pn.widgets.RadioBoxGroup.from_param(
        self.param.approach, inline=False, name=""
    )
    approach_text = pn.widgets.StaticText(
        value="",
        name="Approach",
    )
    timescale_text = pn.widgets.StaticText(value="", name="Timescale")
    timescale = pn.widgets.RadioBoxGroup.from_param(
        self.param.timescale, name="", inline=False
    )
    time_slice = pn.widgets.RangeSlider.from_param(
        self.param.time_slice, name="", width=250
    )
    time_slice_text = pn.widgets.StaticText(
        value="How do you want to time-slice the data?", name="Years"
    )
    units_text = pn.widgets.StaticText(name="Variable Units", value="")
    units = pn.widgets.RadioBoxGroup.from_param(self.param.units, inline=False)
    variable = pn.widgets.Select.from_param(self.param.variable, name="", width=225)
    variable_text = pn.widgets.StaticText(name="Variable Type", value="")
    variable_description = pn.widgets.StaticText.from_param(
        self.param.extended_description, name=""
    )
    variable_type = pn.widgets.RadioBoxGroup.from_param(
        self.param.variable_type, inline=True, name=""
    )
    warming_level = pn.widgets.CheckBoxGroup.from_param(
        self.param.warming_level, inline=True, name=""
    )
    warming_level_text = pn.widgets.StaticText(
        value="",
        name="Warming Level (°C)",
    )
    warming_level_window = pn.widgets.IntSlider.from_param(
        self.param.warming_level_window, name="", width=250
    )
    warming_level_window_text = pn.widgets.StaticText(
        value="e.g. 15 means a 30yr window",
        name="Years around Global Warming Level (+/-)",
    )

    widgets_dict = {
        "area_average": area_average,
        "area_subset": area_subset,
        "cached_area": cached_area,
        "data_type": data_type,
        "data_type_text": data_type_text,
        "data_warning": data_warning,
        "downscaling_method": downscaling_method,
        "historical_selection": historical_selection,
        "latitude": self.param.latitude,
        "longitude": self.param.longitude,
        "resolution": resolution,
        "station_data_info": station_data_info,
        "ssp_selection": ssp_selection,
        "resolution": resolution,
        "approach": approach,
        "timescale": timescale,
        "time_slice": time_slice,
        "units": units,
        "variable": variable,
        "variable_description": variable_description,
        "variable_type": variable_type,
        "warming_level": warming_level,
        "warming_level_window": warming_level_window,
    }
    text_dict = {
        "area_average_text": area_average_text,
        "downscaling_method_text": downscaling_method_text,
        "historical_selection_text": historical_selection_text,
        "resolution_text": resolution_text,
        "approach_text": approach_text,
        "ssp_selection_text": ssp_selection_text,
        "units_text": units_text,
        "time_slice_text": time_slice_text,
        "timescale_text": timescale_text,
        "variable_text": variable_text,
        "warming_level_text": warming_level_text,
        "warming_level_window_text": warming_level_window_text,
    }

    return widgets_dict | text_dict


def _display_select(self):
    """
    Called by Select at the beginning of the workflow, to capture user
    selections. Displays panel of widgets from which to make selections.
    Modifies DataParameters object, which is used by retrieve() to build an
    appropriate xarray Dataset.

    Returns
    -------
    pn.Card
    """
    # Get formatted panel widgets for each parameter
    widgets = _selections_param_to_panel(self)

    # These are top-level choices
    # This is the first thing the user will see in the panel
    top_level_choices = pn.Column(
        pn.Row(
            pn.Column(
                widgets["data_type_text"],
                widgets["data_type"],
                width=200,
            ),
            pn.Column(widgets["approach_text"], widgets["approach"], width=200),
            pn.Column(
                widgets["downscaling_method_text"],
                widgets["downscaling_method"],
                width=200,
            ),
        ),
    )

    # Choices for variable, unit, timescale, and resolution
    variable_stuff = pn.Row(
        pn.Column(
            widgets["variable_text"],
            widgets["variable_type"],
            widgets["variable"],
            widgets["variable_description"],
            width=300,
        ),
        pn.Column(
            pn.Row(
                pn.Column(widgets["units_text"], widgets["units"], width=100),
                pn.Column(widgets["timescale_text"], widgets["timescale"], width=100),
                pn.Column(widgets["resolution_text"], widgets["resolution"], width=100),
            ),
            pn.Column(widgets["station_data_info"], width=300),
        ),
    )

    # Options for a warming level approach
    warming_level_approach = pn.Column(
        pn.widgets.StaticText(
            value='Options only valid if retrievel method is set to "Warming Level"',
            name="WARMING LEVELS APPROACH",
        ),
        pn.Row(
            pn.Column(
                widgets["warming_level_window_text"],
                widgets["warming_level_window"],
                width=300,
            ),
            pn.Column(
                widgets["warming_level_text"],
                widgets["warming_level"],
                width=300,
            ),
        ),
    )

    # Options for a time-based approach
    time_approach = pn.Column(
        pn.widgets.StaticText(
            value='Options only valid if retrievel method is set to "Time"',
            name="TIME-BASED APPROACH",
        ),
        pn.Row(
            pn.Column(
                widgets["time_slice_text"],
                widgets["time_slice"],
                widgets["historical_selection_text"],
                widgets["historical_selection"],
                widgets["ssp_selection_text"],
                widgets["ssp_selection"],
                width=300,
            ),
            pn.Column(self.scenario_view, widgets["data_warning"], width=300),
        ),
    )

    # Location options
    col_1_location = pn.Column(
        self.map_view,
        widgets["area_subset"],
        widgets["cached_area"],
        widgets["latitude"],
        widgets["longitude"],
        widgets["area_average_text"],
        widgets["area_average"],
        pn.Spacer(
            height=85
        ),  # Need to add empty space to make card larger to fit all the stations
        width=300,
    )
    col_2_location = pn.Column(
        pn.Spacer(height=10),
        pn.widgets.StaticText(
            value="",
            name="Stations",
        ),
<<<<<<< HEAD
        pn.widgets.CheckBoxGroup.from_param(self.param.station, name=""),
        width=300,
=======
        pn.widgets.CheckBoxGroup.from_param(self.param.stations, name=""),
        width=270,
>>>>>>> 2f83f92a
    )

    # Combine panel elements to create the card for the location options
    loc_card = pn.Card(
        pn.Row(col_1_location, col_2_location),
        title="Location Options for the Selected Data",
        collapsible=False,
        width=600,
        styles={
            "header_background": "lightgrey",
            "border-radius": "5px",
            "border": "2px solid black",
            "margin": "10px",
        },
    )

    # Combine panel elements to create the card for the data options
    data_card = pn.Card(
        top_level_choices,
        pn.layout.Divider(margin=(-10, 0, 0, 0)),
        variable_stuff,
        pn.layout.Divider(margin=(-10, 0, 0, 0)),
        warming_level_approach,
        pn.layout.Divider(margin=(-10, 0, 0, 0)),
        time_approach,
        title="Data Options in the Cal-Adapt Analytics Engine",
        collapsible=False,
        width=600,
        styles={
            "header_background": "lightgrey",
            "border-radius": "5px",
            "border": "2px solid black",
            "margin": "10px",
        },
    )

    # Combine both cards for the complete panel object
    card = pn.Row(data_card, loc_card)

    return card<|MERGE_RESOLUTION|>--- conflicted
+++ resolved
@@ -618,13 +618,8 @@
             value="",
             name="Stations",
         ),
-<<<<<<< HEAD
-        pn.widgets.CheckBoxGroup.from_param(self.param.station, name=""),
+        pn.widgets.CheckBoxGroup.from_param(self.param.stations, name=""),
         width=300,
-=======
-        pn.widgets.CheckBoxGroup.from_param(self.param.stations, name=""),
-        width=270,
->>>>>>> 2f83f92a
     )
 
     # Combine panel elements to create the card for the location options
