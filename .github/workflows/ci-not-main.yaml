# Workflow file for continuous integration
# Based on code from: https://github.com/epassaro/cache-conda-envs/blob/main/.github/workflows/ci.yml
# Based on code from: https://github.com/marketplace/actions/setup-miniconda
# Runs on all branches except main (see ci-main.yml)

name: ci-not-main

on:
  push:
    branches-ignore:
      - main
  pull_request:

jobs:
  lint:
    runs-on: ubuntu-latest
    steps:
      - uses: actions/checkout@v3
      - uses: psf/black@stable
  test:
    name: test
    runs-on: ubuntu-latest
    defaults:
      run:
        shell: bash -l {0}
    steps:
<<<<<<< HEAD
      - name: Checkout project
        uses: actions/checkout@v4
      - name: Checkout climakitae
        uses: actions/checkout@v4
        with:
          repository: cal-adapt/climakitae
          path: climakitae
          sparse-checkout: .
      - name: Setup Python 3.12
        uses: actions/setup-python@v5
        with:
          python-version: "3.12"
      - name: Install dependencies
        run: |
          python -m pip install --upgrade pip
          pip install climakitae/.
          pip install -r requirements.txt
          pip install pytest cftime
      - name: Install climakitaegui
        run: pip install . --no-deps
      - name: Test with pytest
        run: pytest --no-header -vv
=======
    - name: Checkout project
      uses: actions/checkout@v4
    - name: Checkout climakitae
      uses: actions/checkout@v4
      with:
        repository: cal-adapt/climakitae
        path: climakitae
        sparse-checkout: .
    - name: Setup Python 3.12
      uses: actions/setup-python@v5
      with:
        python-version: '3.12'
    - name: Install dependencies
      run: |
        python -m pip install --upgrade pip
        pip install climakitae/.
        pip install -r requirements.txt
        pip install pytest cftime
    - name: Install climakitaegui
      run: pip install . --no-deps
    - name: Test with pytest
      run: python -m pytest --no-header -vv
>>>>>>> af979c5e
<|MERGE_RESOLUTION|>--- conflicted
+++ resolved
@@ -5,7 +5,7 @@
 
 name: ci-not-main
 
-on:
+on: 
   push:
     branches-ignore:
       - main
@@ -24,30 +24,6 @@
       run:
         shell: bash -l {0}
     steps:
-<<<<<<< HEAD
-      - name: Checkout project
-        uses: actions/checkout@v4
-      - name: Checkout climakitae
-        uses: actions/checkout@v4
-        with:
-          repository: cal-adapt/climakitae
-          path: climakitae
-          sparse-checkout: .
-      - name: Setup Python 3.12
-        uses: actions/setup-python@v5
-        with:
-          python-version: "3.12"
-      - name: Install dependencies
-        run: |
-          python -m pip install --upgrade pip
-          pip install climakitae/.
-          pip install -r requirements.txt
-          pip install pytest cftime
-      - name: Install climakitaegui
-        run: pip install . --no-deps
-      - name: Test with pytest
-        run: pytest --no-header -vv
-=======
     - name: Checkout project
       uses: actions/checkout@v4
     - name: Checkout climakitae
@@ -69,5 +45,4 @@
     - name: Install climakitaegui
       run: pip install . --no-deps
     - name: Test with pytest
-      run: python -m pytest --no-header -vv
->>>>>>> af979c5e
+      run: python -m pytest --no-header -vv